--- conflicted
+++ resolved
@@ -29,7 +29,6 @@
     }
   }, [isReady]);
 
-<<<<<<< HEAD
   const sleep = useCallback((ms) => new Promise(resolve => setTimeout(resolve, ms)), []);
 
   const checkAccess = useCallback(async () => {
@@ -72,38 +71,6 @@
       toast({
         title: 'Fehler',
         description: 'Fehler beim Zugriff auf die Zugangsdaten.',
-=======
-  const checkAccess = async () => {
-    try {
-      const result = await ipcRenderer.invoke('check-secure-store-access');
-      if (result.success && result.hasPassword) {
-        setIsReady(true);
-      } else {
-        setIsReady(false);
-        if (!result.success) {
-          console.error('Error checking secure store access:', result.error);
-          toast({
-            title: 'Fehler',
-            description: result.error || 'Fehler beim Prüfen der Zugangsdaten',
-            status: 'error',
-            duration: 5000,
-          });
-        } else {
-          toast({
-            title: 'Fehler',
-            description: 'Bitte setzen Sie zuerst ein Passwort in den Einstellungen unter "Zugangsdaten".',
-            status: 'error',
-            duration: 5000,
-          });
-        }
-      }
-    } catch (error) {
-      console.error('Error checking secure store access:', error);
-      setIsReady(false);
-      toast({
-        title: 'Fehler',
-        description: 'Fehler beim Prüfen der Zugangsdaten',
->>>>>>> a7ca998a
         status: 'error',
         duration: 5000,
       });
